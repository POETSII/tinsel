--- conflicted
+++ resolved
@@ -35,11 +35,7 @@
 p["LogCoresPerDCache"] = 2 # the mailbox calc defines no of cores, but this defines hookup; need to match
 
 # Log of number of caches per DRAM port
-<<<<<<< HEAD
-p["LogDCachesPerDRAM"] = 2
-=======
 p["LogDCachesPerDRAM"] = 1
->>>>>>> 2dcd6789
 
 # Log of number of 32-bit words in a single memory transfer
 p["LogWordsPerBeat"] = 3
@@ -65,11 +61,7 @@
 p["DRAMLatency"] = 20
 
 # Size of each DRAM
-<<<<<<< HEAD
-p["LogBeatsPerDRAM"] = 9
-=======
 p["LogBeatsPerDRAM"] = 26 # need sufficent DRAM capacity for progRouters...
->>>>>>> 2dcd6789
 
 # Size of internal flit payload
 p["LogWordsPerFlit"] = 2
@@ -150,13 +142,8 @@
 # Latencies of arithmetic megafunctions
 p["IntMultLatency"] = 3
 p["FPMultLatency"] = 11
-<<<<<<< HEAD
 p["FPAddSubLatency"] = 14
 p["FPDivLatency"] = 24
-=======
-p["FPAddSubLatency"] = 7
-p["FPDivLatency"] = 14
->>>>>>> 2dcd6789
 p["FPConvertLatency"] = 6
 p["FPCompareLatency"] = 3
 
@@ -185,11 +172,7 @@
 p["BoxMeshXLen"] = 1
 p["BoxMeshYLen"] = 1
 p["BoxMesh"] = ('{'
-<<<<<<< HEAD
-    '{"tparks-optiplex-390",},'
-=======
     '{"asdex"}'
->>>>>>> 2dcd6789
   '}')
 
 # Enable custom accelerators (experimental feature)
