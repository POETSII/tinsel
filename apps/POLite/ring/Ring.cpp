#include "Ring.h"
#include <tinsel.h>
#include <POLite.h>

<<<<<<< HEAD
typedef DefaultPThread<RingDevice> RingThread;
=======
typedef PThread<
          RingDevice,
          RingState,    // State
          None,         // Edge label
          RingMessage   // Message
        > RingThread;
>>>>>>> 906a042f

int main()
{
  // Point thread structure at base of thread's heap
  RingThread* thread = (RingThread*) tinselHeapBaseSRAM();
  
  // Invoke interpreter
  thread->run();

  return 0;
}<|MERGE_RESOLUTION|>--- conflicted
+++ resolved
@@ -2,16 +2,8 @@
 #include <tinsel.h>
 #include <POLite.h>
 
-<<<<<<< HEAD
+
 typedef DefaultPThread<RingDevice> RingThread;
-=======
-typedef PThread<
-          RingDevice,
-          RingState,    // State
-          None,         // Edge label
-          RingMessage   // Message
-        > RingThread;
->>>>>>> 906a042f
 
 int main()
 {
