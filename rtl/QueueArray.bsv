// SPDX-License-Identifier: BSD-2-Clause
// Copyright (c) Matthew Naylor

package QueueArray;

// =============================================================================
// Imports
// =============================================================================

import BlockRam     :: *;
import Queue        :: *;
import Util         :: *;
import DReg         :: *;
import ConfigReg    :: *;

// =============================================================================
// Interface
// =============================================================================

// The QueueArray data structure is parameterised by the number of
// queues in the array and the max size of each queue.

interface QueueArray#(numeric type logNumQueues,
                      numeric type logQueueSize,
                      type elemType);
  // Guard on the enq method
  method Bool canEnq;

  // Put an item into a specified queue
  method Action enq(Bit#(logNumQueues) index, elemType item);

  // Try to dequeue an item from the specified queue
  method Action tryDeq(Bit#(logNumQueues) index);

  // The following two methods may be used on cycle after call to tryDeq
  // NOTE: must not call tryDeq and doDeq in same cycle
  method Bool canDeq;
  method Action doDeq;

  // Valid on the 2nd cycle after call to tryDeq
  method elemType itemOut;
endinterface

// =============================================================================
// Implementation
// =============================================================================

// Structure for holding enqueue requests internally
typedef struct {
  // Which Queue to write to?
  Bit#(logNumQueues) index;
  // Value to write
  elemType item;
} EnqReq#(numeric type logNumQueues, type elemType) deriving (Bits);

module mkQueueArray (QueueArray#(logNumQueues, logQueueSize, elemType))
  provisos (Bits#(elemType, elemTypeSize),

  Div#(TMul#(TDiv#(elemTypeSize, 8), 8), TDiv#(TMul#(TDiv#(elemTypeSize, 8), 8), 8), 8),
  Div#(TMul#(TDiv#(elemTypeSize, 8), 8), 8, TDiv#(elemTypeSize, 8)),
  Div#(TMul#(TDiv#(elemTypeSize, 8), 8), TMul#(TDiv#(elemTypeSize, 8), 8), 1),
  Add#(a__, elemTypeSize, TMul#(TDiv#(elemTypeSize, 8), 8)),
  Add#(b__, logQueueSize, TMul#(TDiv#(logQueueSize, 8), 8)),
  Div#(TMul#(TDiv#(logQueueSize, 8), 8), TMul#(TDiv#(logQueueSize, 8), 8), 1),
  Div#(TMul#(TDiv#(logQueueSize, 8), 8), TDiv#(TMul#(TDiv#(logQueueSize, 8), 8), 8), 8),
  Div#(TMul#(TDiv#(logQueueSize, 8), 8), 8, TDiv#(logQueueSize, 8)),
  Div#(elemTypeSize, elemTypeSize, 1),
  Div#(logQueueSize, logQueueSize, 1)

  );

  // Block RAM storing front pointers
  BlockRamOpts ptrOpts = defaultBlockRamOpts;
<<<<<<< HEAD
  ptrOpts.readDuringWrite = DontCare; // OldData; // XXXX CHECK WHY we need oldData here
=======
  ptrOpts.readDuringWrite = DontCare;
>>>>>>> 7fe0278f
  ptrOpts.registerDataOut = False;
  BlockRamTrue#(Bit#(logNumQueues), Bit#(logQueueSize))
    ramFront <- mkBlockRamTrueMixedOpts(ptrOpts);

  // Block RAM storing back pointers
  BlockRamTrue#(Bit#(logNumQueues), Bit#(logQueueSize))
    ramBack <- mkBlockRamTrueMixedOpts(ptrOpts);

  // Block RAM storing queue data
  BlockRamOpts dataOpts = defaultBlockRamOpts;
  dataOpts.readDuringWrite = DontCare;
  dataOpts.registerDataOut = False;
  BlockRamTrue#(Bit#(TAdd#(logNumQueues, logQueueSize)), elemType)
    ramData <- mkBlockRamTrueMixedOpts(dataOpts);

  // State of enqueue state machine
  Reg#(Bit#(1)) enqState <- mkConfigReg(0);

  // Enqueue requests
  Queue#(EnqReq#(logNumQueues, elemType)) enqReqs <- mkUGQueue;

  // Dequeue pipeline state
  PulseWire deqStage1Go <- mkPulseWire;
  Wire#(Bit#(logNumQueues)) deqIndexWire <- mkDWire(?);
  Reg#(Bit#(logNumQueues)) deqIndex2 <- mkConfigRegU;
  Reg#(Bool) deqStage2Go <- mkDReg(False);
  Wire#(Bool) canDeqWire <- mkDWire(False);
  PulseWire doDeqWire <- mkPulseWire;

  // Rules
  // =====

  rule enqueue (enqReqs.canDeq);
    let req = enqReqs.dataOut;
    if (enqState == 0) begin
      // Avoid ramFront R/W conflict with deqStage2b
      Bool stall = doDeqWire && req.index == deqIndex2;
      if (! stall) begin
        ramFront.putA(False, req.index, ?);
        ramBack.putA(False, req.index, ?);
        enqState <= 1;
      end
    end else if (enqState == 1) begin
      // Avoid ramBack R/W conflict with deqStage1
      Bool stall = deqStage1Go && req.index == deqIndexWire;
      if (stall)
        enqState <= 0;
      else if (ramBack.dataOutA+1 == ramFront.dataOutA)
        enqState <= 0;
      else begin
        ramData.putA(True, {req.index, ramBack.dataOutA}, req.item);
        ramBack.putA(True, req.index, ramBack.dataOutA+1);
        enqState <= 0;
        enqReqs.deq;
      end
    end
  endrule

  (* mutually_exclusive = "deqStage1, deqStage2b" *)
  rule deqStage1 (deqStage1Go);
    ramFront.putB(False, deqIndexWire, ?);
    ramBack.putB(False, deqIndexWire, ?);
    deqIndex2 <= deqIndexWire;
    deqStage2Go <= True;
  endrule

  rule deqStage2a (deqStage2Go);
    ramData.putB(False, {deqIndex2, ramFront.dataOutB}, ?);
    if (ramFront.dataOutB != ramBack.dataOutB) begin
      canDeqWire <= True;
    end
  endrule

  rule deqStage2b (deqStage2Go);
    if (doDeqWire) begin
      ramFront.putB(True, deqIndex2, ramFront.dataOutB+1);
    end
  endrule

  // Methods
  // =======

  // Guard on the enq method
  method Bool canEnq = enqReqs.notFull;

  // Put an item into a specified queue
  method Action enq(Bit#(logNumQueues) index, elemType item);
    enqReqs.enq(EnqReq { index: index, item: item });
  endmethod

  // Try to dequeue an item from the specified queue
  method Action tryDeq(Bit#(logNumQueues) index);
    deqStage1Go.send;
    deqIndexWire <= index;
  endmethod

  // The following two methods may be used on  cycle after call to tryDeq
  method Bool canDeq = canDeqWire;
  method Action doDeq;
    doDeqWire.send;
  endmethod

  // Valid on the 2nd cycle after call to tryDeq
  method elemType itemOut = ramData.dataOutB;

endmodule

endpackage<|MERGE_RESOLUTION|>--- conflicted
+++ resolved
@@ -71,11 +71,7 @@
 
   // Block RAM storing front pointers
   BlockRamOpts ptrOpts = defaultBlockRamOpts;
-<<<<<<< HEAD
   ptrOpts.readDuringWrite = DontCare; // OldData; // XXXX CHECK WHY we need oldData here
-=======
-  ptrOpts.readDuringWrite = DontCare;
->>>>>>> 7fe0278f
   ptrOpts.registerDataOut = False;
   BlockRamTrue#(Bit#(logNumQueues), Bit#(logQueueSize))
     ramFront <- mkBlockRamTrueMixedOpts(ptrOpts);
