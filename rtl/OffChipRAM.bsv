--- conflicted
+++ resolved
@@ -124,13 +124,8 @@
 
   // External interfaces
   interface extDRAM = dram.external;
-<<<<<<< HEAD
-  interface extSRAM =
-    vector(sramA.external, sramB.external);
-=======
   //interface extSRAM =
   //  vector(sramA.external, sramB.external);
->>>>>>> 2dcd6789
 
 endmodule
 
