--- conflicted
+++ resolved
@@ -501,22 +501,15 @@
   }
 }
 
-<<<<<<< HEAD
-  // Step 3: start cores
-  // -------------------
-
-  // Send start command
-  const uint32_t numCores =
-    (meshXLen*meshYLen) << TinselLogCoresPerBoard;
-  fprintf(stderr, "  starting cores : %u cores, %u threads\n", numCores, numCores*TinselThreadsPerCore);
-  startAll();
-=======
 // Load application code and data onto the mesh, and start the cores
 void HostLink::boot(const char* codeFilename, const char* dataFilename)
 {
+  // Send start command
+    const uint32_t numCores = (meshXLen*meshYLen) << TinselLogCoresPerBoard;
+    fprintf(stderr, "  starting cores : %u cores, %u threads\n", numCores, numCores*TinselThreadsPerCore);
+
     loadAll(codeFilename, dataFilename);
     startAll();
->>>>>>> 108841fb
 }
 
 // Trigger to start application execution
