// SPDX-License-Identifier: BSD-2-Clause
#ifndef _PLACER_H_
#define _PLACER_H_

#include <vector>
#include <stdexcept>
#include <string>
#include <cmath>
#include <algorithm>
<<<<<<< HEAD
#include <random>
=======
#include <thread>
#include <mutex>
>>>>>>> 8107f9db

#include <stdint.h>
#include <string.h>
#include <metis.h>
#include <scotch/scotch.h>
#include <POLite/Graph.h>
#include <queue>
#include <omp.h>

typedef uint32_t PartitionId;

// Partition and place a graph on a 2D mesh
struct Placer {
  // Select between different methods
  enum Method {
    Default,
    Metis,
    Random,
    Permutation,
    Direct,
    Dealer,
    BFS,
	Scotch
  };
  const Method defaultMethod=Metis;

  // The graph being placed
  Graph* graph;

  // Dimension of the 2D mesh
  uint32_t width, height;

  // Mapping from node id to partition id
  PartitionId* partitions;

  // Mapping from partition id to subgraph
  Graph* subgraphs;

  // Stores the number of connections between each pair of partitions
  uint64_t** connCount;

  // Mapping from mesh coords to partition id
  PartitionId** mapping;

  // Mapping from partition id to mesh coords
  uint32_t* xCoord;
  uint32_t* yCoord;

  // Cost of current mapping
  uint64_t currentCost;

  // Saved mapping & cost
  PartitionId** mappingSaved;
  uint32_t* xCoordSaved;
  uint32_t* yCoordSaved;
  uint64_t savedCost;

  // Random numbers
  unsigned int seed;
  void setRand(unsigned int s) { seed = s; };
  int getRand() { return rand_r(&seed); }

  // Controls which strategy is used
  Method method = Default;

  // Select placer method
  void chooseMethod()
  {
    auto e = getenv("POLITE_PLACER");
    if (e) {
      if (!strcmp(e, "metis"))
        method=Metis;
      else if (!strcmp(e, "random"))
        method=Random;
      else if (!strcmp(e, "direct"))
        method=Direct;
      else if (!strcmp(e, "dealer"))
        method=Dealer;
      else if (!strcmp(e, "permutation"))
        method=Permutation;
      else if (!strcmp(e, "bfs"))
        method=BFS;
      else if (!strcmp(e, "scotch"))
        method=Scotch;
      else if (!strcmp(e, "default") || *e == '\0')
        method=Default;
      else {
        fprintf(stderr, "Don't understand placer method : %s\n", e);
        exit(EXIT_FAILURE);
      }
    }
    if (method == Default)
      method = defaultMethod;
  }

  // Partition the graph using Metis
  void partitionMetis(bool useWeightsIfPresent=true) {
    // Compute total number of edges
    uint32_t numEdges = 0;
    for (uint32_t i = 0; i < graph->numVertices(); i++) {
      numEdges += graph->fanIn(i) + graph->fanOut(i);
    }

    // Create Metis parameters
    idx_t nvtxs = (idx_t) graph->numVertices();
    idx_t nparts = (idx_t) (width * height);
    idx_t nconn = 1;
    idx_t objval;

    // If there are no vertices
    if (nvtxs == 0) return;

    // If there are more partitions than vertices
    if (nparts >= nvtxs) {
      for (idx_t i = 0; i < nvtxs; i++)
        partitions[i] = i;
      return;
    }

    // If there is exactly one partition
    if (nparts == 1) {
      for (idx_t i = 0; i < nvtxs; i++)
        partitions[i] = 0;
      return;
    }

    // Allocate Metis adjacency matrix
    idx_t* xadj = (idx_t*) calloc(nvtxs+1, sizeof(idx_t));
    idx_t* adjncy = (idx_t*) calloc(numEdges, sizeof(idx_t));

    // Populate undirected adjacency matrix
    uint32_t next = 0;
    for (idx_t i = 0; i < nvtxs; i++) {
      xadj[i] = next;
      Seq<NodeId>* in = graph->incoming()->elems[i];
      Seq<NodeId>* out = graph->outgoing()->elems[i];
      for (uint32_t j = 0; j < in->numElems; j++)
        adjncy[next++] = (idx_t) in->elems[j];
      for (uint32_t j = 0; j < out->numElems; j++)
        if (! in->member(out->elems[j]))
          adjncy[next++] = (idx_t) out->elems[j];
    }
    xadj[nvtxs] = (idx_t) next;

    // Allocate Metis result array
    idx_t* parts = (idx_t*) calloc(nvtxs, sizeof(idx_t));

    idx_t *vwgt=nullptr;
    if(graph->hasWeights() && useWeightsIfPresent){
      vwgt=(idx_t*)calloc(nvtxs, sizeof(idx_t));
      unsigned minw=10000000, maxw=0;
      for(int i=0; i<nvtxs; i++){
        vwgt[i] = graph->getWeight(i);
        minw=std::min<unsigned>(minw, vwgt[i]);
        maxw=std::max<unsigned>(maxw, vwgt[i]);
      }
    }

    // Specify Metis options
    idx_t options[METIS_NOPTIONS];
    METIS_SetDefaultOptions(options);

    // Invoke partitioner
    // Note: METIS_PartGraphKway gives poor results when the number of
    // vertices is close to the number of partitions, so we use
    // METIS_PartGraphRecursive.
    int ret = METIS_PartGraphRecursive(
      &nvtxs, &nconn, xadj, adjncy,
      vwgt, NULL, NULL, &nparts, NULL, NULL, options, &objval, parts);

    // Populate result array
    for (uint32_t i = 0; i < graph->numVertices(); i++)
      partitions[i] = (uint32_t) parts[i];

    // Release Metis structures
    free(xadj);
    free(adjncy);
    free(parts);
    free(vwgt);

  //   // Perform random placement now, so that others can do their
  //   // own placement
  // #ifdef SCOTCH
  //   randomPlacement();
  // #endif
    currentCost = cost();
  }

  // Partition the graph randomly. Note that this results in unequal loads
  void partitionRandom() {
    uint32_t numVertices = graph->numVertices();
    uint32_t numParts = width * height;

    std::mt19937_64 urng(getRand());
    double scale=std::ldexp(numParts, -64);

    // Populate result array
    for (uint32_t i = 0; i < numVertices; i++) {
      partitions[i] = urng()*scale;
    }
  }

  // Partition the graph randomly. This should result in equal loads
  void partitionPermutation() {
    partitionDealer();

    std::mt19937_64 urng(getRand());

    uint32_t numVertices = graph->incoming->numElems;
    std::shuffle(partitions, partitions+numVertices, urng);
  }

  // Partition the graph using direct mapping
  void partitionDirect() {
    uint32_t numVertices = graph->numVertices();
    uint32_t numParts = width * height;
    uint32_t partSize = (numVertices + numParts) / numParts;

    // Populate result array
    for (uint32_t i = 0; i < numVertices; i++) {
      partitions[i] = i / partSize;
    }
  }

  // Partition the graph by dealing from deck
  void partitionDealer() {
    uint32_t numVertices = graph->incoming->numElems;
    uint32_t numParts = width * height;
    
    // Populate result array
    for (uint32_t i = 0; i < numVertices; i++) {
      partitions[i] = i % numParts;
    }
  }

  // Partition the graph using repeated BFS
  void partitionBFS() {
    uint32_t numVertices = graph->numVertices();
    uint32_t numParts = width * height;
    uint32_t partSize = (numVertices + numParts) / numParts;

    // Visited bit for each vertex
    bool* seen = new bool [numVertices];
    memset(seen, 0, numVertices);

    // Next vertex to visit
    uint32_t nextUnseen = 0;

    // Next partition id
    uint32_t nextPart = 0;

    while (nextUnseen < numVertices) {
      // Frontier
      std::queue<uint32_t> frontier;
      uint32_t count = 0;

      while (nextUnseen < numVertices && count < partSize) {
        // Sized-bounded BFS from nextUnseen
        frontier.push(nextUnseen);
        while (count < partSize && !frontier.empty()) {
          uint32_t v = frontier.front();
          frontier.pop();
          if (!seen[v]) {
            seen[v] = true;
            partitions[v] = nextPart;
            count++;
            // Add unvisited neighbours of v to the frontier
            Seq<uint32_t>* dests = graph->outgoing()->elems[v];
            for (uint32_t i = 0; i < dests->numElems; i++) {
              uint32_t w = dests->elems[i];
              if (!seen[w]) frontier.push(w);
            }
          }
        }
        while (nextUnseen < numVertices && seen[nextUnseen]) nextUnseen++;
      }

      nextPart++;
    }

    delete [] seen;
  }

  void partition()
  {
    switch(method){
    case Default:
    case Metis:
      partitionMetis();
      break;
    case Random:
      partitionRandom();
      break;
    case Direct:
      partitionDirect();
      break;
    case BFS:
      partitionBFS();
      break;
    case Dealer:
      partitionDealer();
      break;
    case Permutation:
      partitionPermutation();
      break;
    case Scotch:
      partitionScotch();
      break;
    default:
      throw std::runtime_error("Invalid partition option.");
    }
  }

  // Place the graph using Scotch
  void partitionScotch() {
<<<<<<< HEAD
    idx_t nvtxs = (idx_t) graph->incoming()->numElems;
=======

    // I dislike static mutexes as much as they next person, but
    // there is a problem with libscotch6 for Ubuntu, which does
    // not appear to be thread safe. There is a parser in there
    // somewhere which is not re-entrant.
    static std::mutex scotch_mutex;

    idx_t nvtxs = (idx_t) graph->incoming->numElems;
>>>>>>> 8107f9db
    idx_t nparts = (idx_t) (width * height);

    // If there are no vertices
    if (nvtxs == 0) return;

    // // If there are more partitions than vertices
    // if (nparts >= nvtxs) {
    //   for (uint32_t i = 0; i < nvtxs; i++)
    //     partitions[i] = i;
    //   return;
    // }

    // // If there is exactly one partition
    // if (nparts == 1) {
    //   for (uint32_t i = 0; i < nvtxs; i++)
    //     partitions[i] = 0;
    //   return;
    // }


    std::vector<SCOTCH_Num> verttab;
    std::vector<SCOTCH_Num> edgetab;

    for (uint32_t i = 0; i < nvtxs; i++) {
      verttab.push_back(edgetab.size());

      const Seq<NodeId>* in = graph->incoming()->elems[i];
      for (uint32_t j = 0; j < in->numElems; j++){
        edgetab.push_back( in->elems[j] );
      }

      const Seq<NodeId>* out = graph->outgoing()->elems[i];
      for (uint32_t j = 0; j < out->numElems; j++){
        if (! in->member(out->elems[j])){ // TODO: How expensive is this for highly connected graphs?
          edgetab.push_back( out->elems[j] );
        }
      }
    }
    verttab.push_back(edgetab.size());

    std::vector<SCOTCH_Num> parttab(nvtxs);

    ///////////////////////////////////////////////////
    // Enter scotch lock
    std::unique_lock<std::mutex> scotch_lock(scotch_mutex);

    SCOTCH_Arch *archptr=SCOTCH_archAlloc();
    if(SCOTCH_archInit (archptr)){
      throw std::runtime_error("Couldn't init scotch arch");
    }

    if(SCOTCH_archMesh2(archptr, width, height)){
      throw std::runtime_error("Couldn't create 2d mesh in scotch");
    }

    SCOTCH_Graph *grafptr=SCOTCH_graphAlloc();

    if(SCOTCH_graphBuild (grafptr,
      0, //baseval - where do array indices start
      graph->incoming()->numElems, // vertnbr
      &verttab[0],
      &verttab[1], //vendtab. Settings to verttab+1 means it is a compact edge array
      0, // velotab, Integer load per vertex. Not used here.
      0, // vlbltab, vertex label tab (?)
      edgetab.size(), // edgenbr,
      &edgetab[0],
      0 // edlotab, load on each arc
    )){
      throw std::runtime_error("Scotch didn't want to build a graph.");
    }

    if(SCOTCH_graphCheck (grafptr)){
      throw std::runtime_error("Scotch does not like the graph we built. Is it consistent?");
    }

    SCOTCH_Strat *stratptr=SCOTCH_stratAlloc();
    if(SCOTCH_stratInit(stratptr)){
      throw std::runtime_error("Scotch won't make a strategy.");
    }

    if(SCOTCH_graphMap (grafptr, archptr, stratptr, &parttab[0])){
      throw std::runtime_error("Scotch couldn't map the graph.");
    }

    scotch_lock.unlock();
    // Exit scotch lock
    //////////////////////////////////////////

    // Populate result array
    for (uint32_t i = 0; i < graph->incoming()->numElems; i++){
      partitions[i] = (uint32_t) parttab[i];
    }

    // Explicitly set up placement
    for (uint32_t y = 0; y < height; y++) {
      for (uint32_t x = 0; x < width; x++) {
        unsigned p=y*width+x;
        mapping[y][x] = p;
        xCoord[p] = x;
        yCoord[p] = y;
      }
    }

    currentCost = cost();

    ////////////////////////////////////
    // Enter scotch lock
    scotch_lock.lock();

    SCOTCH_archExit(archptr);
    SCOTCH_memFree(archptr);

    SCOTCH_graphExit(grafptr);
    SCOTCH_memFree(grafptr);

    SCOTCH_stratInit(stratptr);
    SCOTCH_memFree(stratptr);

    scotch_lock.unlock();
    // Exit scotch lock
    ///////////////////////////////////////
  }

  // Create subgraph for each partition
  void computeSubgraphs() {
    uint32_t numPartitions = width*height;

    // Create mapping from node id to subgraph node id
    NodeId* mappedTo = new NodeId [graph->numVertices()];

    // Create subgraphs
    bool hasWeights=graph->hasWeights();
    for (uint32_t i = 0; i < graph->numVertices(); i++) {
      // What parition is this node in?
      PartitionId p = partitions[i];
      // Add node to subgraph
      NodeId n = subgraphs[p].newNode();
      subgraphs[p].setLabel(n, graph->getLabel(i));
      if(hasWeights){
        subgraphs[p].setWeight(n, graph->getWeight(i));
      }
      mappedTo[i] = n;
    }


    // Add edges to subgraphs
    for (uint32_t i = 0; i < graph->numVertices(); i++) {
      PartitionId p = partitions[i];
      Seq<NodeId>* out = graph->outgoing()->elems[i];
      for (uint32_t j = 0; j < out->numElems; j++) {
        NodeId neighbour = out->elems[j];
        if (partitions[neighbour] == p)
          subgraphs[p].addEdge(mappedTo[i], mappedTo[neighbour]);
      }
    }

    // Release mapping
    delete [] mappedTo;
  }

  // Computes the number of connections between each pair of partitions
  void computeInterPartitionCounts() {
    uint32_t numPartitions = width*height;

    // Zero the counts
    for (uint32_t i = 0; i < numPartitions; i++)
      for (uint32_t j = 0; j < numPartitions; j++)
        connCount[i][j] = 0;

    // Iterative over graph and count connections
    for (uint32_t i = 0; i < graph->numVertices(); i++) {
      Seq<NodeId>* in = graph->incoming()->elems[i];
      Seq<NodeId>* out = graph->outgoing()->elems[i];
      for (uint32_t j = 0; j < in->numElems; j++)
        connCount[partitions[i]][partitions[in->elems[j]]]++;
      for (uint32_t j = 0; j < out->numElems; j++)
        connCount[partitions[i]][partitions[out->elems[j]]]++;
    }
  }

  // If we are on a width*height mesh, then calculate the
  // number of channels passing through the intermediate
  // manhattan routers
  std::vector<uint64_t> computeInterLinkCounts()
  {
    /*
      Take each * as a node (e.g. board/FPGA), and
      the lines are the links.

          x
          0  1  2  3
      y 0 *--*--*--*   0
          |  |  |  |
        1 *--*--*--*   2
          |  |  |  |
        2 *--*--*--*   4
          |  |  |  |
        3 *--*--*--*   6
                       7
          0  2  4  6 7

      Being lazy, the link between
        (x,y) and (x+1,y) is at  (x+x+1),y*2) = (x*2+1,y*2)
      and the link between
        (x,y) and (x,y+1) is at  (x,y+y+1) = (x*2,y*2+1)
    */

    std::vector<uint64_t> counts((2*width-1)*(2*height-1), 0);

    auto traverse=[&](int x, int y, int dx, int dy, uint64_t weight)
    {
      int vx=2*x+dx;
      int vy=2*y+dy;
      int index=vy*(2*width-1) + vx;
      //fprintf(stderr, " (%u,%u)+(%d,%d) -> %u\n", x,y,dx,dy,index);
      counts.at( index ) += weight;
    };

    auto trace=[&](int ax,int ay, int bx,int by, uint64_t weight) -> uint64_t
    {
      /* From Network.bsv:
          function Route route(NetAddr addr);
                  if (addr.board.y < b.y) return Down;
              else if (addr.board.y > b.y) return Up;
              else if (addr.host.valid) return addr.host.value == 0 ? Left : Right;
              else if (addr.board.x < b.x) return Left;
              else if (addr.board.x > b.x) return Right;

          So route in y first, then x
      */

     int x=ax, y=ay;

     // Record the route taken through links
     int hops=0;
      while(y!=by){
        int dir=y<by ? +1 : -1;
        traverse(x, y, 0, dir, weight);
        y += dir;
        hops++;
      }
      while(x!=bx){
        int dir=x<bx ? +1 : -1;
        traverse(x, y, dir, 0, weight);
        x += dir;
        hops++;
      }

      // Self-connections should be removed by now.
      assert(hops>0);

      // Record the cost of routes begining and ending in the node
      traverse(ax,ay, 0, 0, hops*weight);
      traverse(bx,by, 0, 0, hops*weight);

      /*if(ax==0 && bx==0){
        fprintf(stderr, "a=(0,0), hops=%u, weight=%llu, counts[0,0]=%llu\n", hops, weight, counts[0]);
      }*/
    };

    // computeInterPartitionCounts();

    for(int p1=0; p1+1 < width*height; p1++){
      for(int p2=p1+1; p2 < width*height; p2++){
        trace(
          xCoord[p1], yCoord[p1],
          xCoord[p2], yCoord[p2],
          connCount[p1][p2]
        );
      }
    }

    fprintf(stderr, "Per-link route cost: count of total routes traversing this link:\n");
    double sumSquareLinkWeight=0;
    double sumLinkWeight=0;
    double maxLinkWeight=0;
    double numLinks=0;
    for(int y=0; y<2*height-1; y++){
      for(int x=0; x<2*width-1; x++){
        if((x&1)&&(y&1)){
          fprintf(stderr, " %6s", " ");
        }else if( (x&1) || (y&1) ){
          auto w=counts[y*(2*width-1)+x];
          fprintf(stderr, " %6llu", (unsigned long long)w);
          sumSquareLinkWeight += pow((double)w,2);
          sumLinkWeight += w;
          maxLinkWeight = std::max(maxLinkWeight, (double)w);
          numLinks++;
        }else{
          fprintf(stderr, " %6s", "+");
        }
      }
      fprintf(stderr, "\n");
    }

    fprintf(stderr, "Per-node route cost: sum(distance*count) for routes beginning and ending in each node:\n");
    double sumSquareNodeWeight=0;
    double sumNodeWeight=0;
    double maxNodeWeight=0;
    double numNodes=0;
    for(int y=0; y<2*height-1; y++){
      for(int x=0; x<2*width-1; x++){
        if((x&1)&&(y&1)){
          fprintf(stderr, " %6s", " ");
        }else if( ! ((x&1) || (y&1)) ){
          auto w=counts[y*(2*width-1)+x];
          fprintf(stderr, " %6llu", w);
          sumSquareNodeWeight += pow((double)w,2);
          sumNodeWeight += w;
          maxNodeWeight = std::max(maxNodeWeight, (double)w);
          numNodes++;
        }else if(x&1){
          fprintf(stderr, " %6s", "-");
        }else{
          fprintf(stderr, " %6s", "|");
        }
      }
      fprintf(stderr, "\n");
    }

    double meanLinkWeight=sumLinkWeight/numLinks;
    double stddevLinkWeight=sqrt( sumSquareLinkWeight/numLinks - meanLinkWeight*meanLinkWeight  );
    fprintf(stderr, "Per-link: mean=%.1f, stddev=%.1f, max=%.1f\n",
      meanLinkWeight, stddevLinkWeight, maxLinkWeight
    );

    double meanNodeWeight=sumNodeWeight/numLinks;
    double stddevNodeWeight=sqrt( sumSquareNodeWeight/numNodes - meanNodeWeight*meanNodeWeight  );
    fprintf(stderr, "Per-node: mean=%.1f, stddev=%.1f, max=%.1f\n",
      meanNodeWeight, stddevNodeWeight, maxNodeWeight
    );


    return counts;
  }

  // Create random mapping between partitions and mesh
  void randomPlacement() {
    uint32_t numPartitions = width*height;

    // Array of partition ids
    PartitionId pids[numPartitions];
    for (uint32_t i = 0; i < numPartitions; i++) pids[i] = i;

    // Random mapping
    for (uint32_t y = 0; y < height; y++) {
      for (uint32_t x = 0; x < width; x++) {
        int index = getRand() % numPartitions;
        PartitionId p = pids[index];
        mapping[y][x] = p;
        xCoord[p] = x;
        yCoord[p] = y;
        numPartitions--;
        for (uint32_t i = index; i < numPartitions; i++) pids[i] = pids[i+1];
      }
    }
  }

  // Save current placement
  void save() {
    savedCost = currentCost;
    for (uint32_t y = 0; y < height; y++)
      for (uint32_t x = 0; x < width; x++)
        mappingSaved[y][x] = mapping[y][x];
    for (uint32_t p = 0; p < width*height; p++) {
      xCoordSaved[p] = xCoord[p];
      yCoordSaved[p] = yCoord[p];
    }
  }

  // Restore old placement
  void restore() {
    currentCost = savedCost;
    for (uint32_t y = 0; y < height; y++)
      for (uint32_t x = 0; x < width; x++) {
        mapping[y][x] = mappingSaved[y][x];
      }
    for (uint32_t p = 0; p < width*height; p++) {
      xCoord[p] = xCoordSaved[p];
      yCoord[p] = yCoordSaved[p];
    }
  }

  // Cost function
  // Sum of products of manhatten distance and connection count
  uint64_t cost() {
    uint64_t total = 0;
    uint32_t numPartitions = width*height;
    for (uint32_t i = 0; i < numPartitions; i++) {
      for (uint32_t j = 0; j < i; j++) {
        uint32_t xDist = xCoord[i] >= xCoord[j] ?
                           xCoord[i] - xCoord[j] : xCoord[j] - xCoord[i];
        uint32_t yDist = yCoord[i] >= yCoord[j] ?
                           yCoord[i] - yCoord[j] : yCoord[j] - yCoord[i];
        total += ((uint64_t) (xDist + yDist)) * connCount[i][j];
      }
    }
    return total;
  }

  // Swap two mesh nodes
  inline void swap(uint32_t x, uint32_t y, uint32_t xNew, uint32_t yNew) {
    PartitionId p = mapping[y][x];
    PartitionId pNew = mapping[yNew][xNew];
    mapping[y][x] = pNew;
    mapping[yNew][xNew] = p;
    xCoord[p] = xNew;
    yCoord[p] = yNew;
    xCoord[pNew] = x;
    yCoord[pNew] = y;
  }

  // Swap two mesh nodes only if cost is reduced
  bool trySwap(uint32_t x, uint32_t y, uint32_t xNew, uint32_t yNew) {
    // Try swap
    swap(x, y, xNew, yNew);
    // Undo if cost not lowered
    uint64_t c = cost();
    if (c < currentCost) {
      currentCost = c;
      return true;
    }
    else {
      swap(x, y, xNew, yNew);
      return false;
    }
  }

  // Very simple local search algorithm for placement
  // Repeatedly swap a mesh node with it's neighbour if it lowers cost
  void place(uint32_t numAttempts) {
    if (method == Scotch)
      return;
    // Initialise best cost
    savedCost = ~0;

    // If we want no effort at all we want to avoid local refinement
    if(numAttempts==0){
      randomPlacement();
      currentCost = cost();
      save();
    }else{
      for (uint32_t n = 0; n < numAttempts; n++) {
        randomPlacement();
        currentCost = cost();

        bool change;
        do {
          change = false;
          // Loop over mesh
          for (uint32_t y = 0; y < height-1; y++) {
            for (uint32_t x = 0; x < width-1; x++) {
              change = trySwap(x, y, x+1, y) ||
                        trySwap(x, y, x, y+1) ||
                          trySwap(x, y, x+1, y+1) ||
                            change;
            }
          }
        } while (change);
        if (currentCost <= savedCost)
          save();
        else
          restore();
      }
    }
  }

  // Constructor
  Placer(Graph* g, uint32_t w, uint32_t h) {
    graph = g;
    width = w;
    height = h;
    // Random seed
    setRand(1 + omp_get_thread_num());
    // Allocate the partitions array
    partitions = new PartitionId [g->numVertices()];
    // Allocate subgraphs
    subgraphs = new Graph [width*height];
    // Allocate the connection count matrix
    uint32_t numPartitions = width*height;
    connCount = new uint64_t* [numPartitions];
    for (uint32_t i = 0; i < numPartitions; i++)
      connCount[i] = new uint64_t [numPartitions];
    // Allocate mapping from mesh coords to partition id
    mapping = new PartitionId* [h];
    for (uint32_t i = 0; i < h; i++)
      mapping[i] = new PartitionId [w];
    mappingSaved = new PartitionId* [h];
    for (uint32_t i = 0; i < h; i++)
      mappingSaved[i] = new PartitionId [w];
    // Allocate mapping from partition id to mesh coords
    xCoord = new uint32_t [width*height];
    yCoord = new uint32_t [width*height];
    xCoordSaved = new uint32_t [width*height];
    yCoordSaved = new uint32_t [width*height];
    // Pick a placement method, or select default
    chooseMethod();
    // Partition the graph using Metis
    partition();
    // Compute subgraphs, one per partition
    computeSubgraphs();
    // Count connections between each pair of partitions
    computeInterPartitionCounts();
  }

  // Deconstructor
  ~Placer() {
    delete [] partitions;
    delete [] subgraphs;
    uint32_t numPartitions = width*height;
    for (uint32_t i = 0; i < numPartitions; i++) delete [] connCount[i];
    delete [] connCount;
    for (uint32_t i = 0; i < height; i++) delete [] mapping[i];
    delete [] mapping;
    delete [] xCoord;
    delete [] yCoord;
    for (uint32_t i = 0; i < height; i++) delete [] mappingSaved[i];
    delete [] mappingSaved;
    delete [] xCoordSaved;
    delete [] yCoordSaved;
  }
};

#endif<|MERGE_RESOLUTION|>--- conflicted
+++ resolved
@@ -7,12 +7,9 @@
 #include <string>
 #include <cmath>
 #include <algorithm>
-<<<<<<< HEAD
 #include <random>
-=======
 #include <thread>
 #include <mutex>
->>>>>>> 8107f9db
 
 #include <stdint.h>
 #include <string.h>
@@ -221,7 +218,7 @@
 
     std::mt19937_64 urng(getRand());
 
-    uint32_t numVertices = graph->incoming->numElems;
+    uint32_t numVertices = graph->incoming()->numElems;
     std::shuffle(partitions, partitions+numVertices, urng);
   }
 
@@ -239,7 +236,7 @@
 
   // Partition the graph by dealing from deck
   void partitionDealer() {
-    uint32_t numVertices = graph->incoming->numElems;
+    uint32_t numVertices = graph->incoming()->numElems;
     uint32_t numParts = width * height;
     
     // Populate result array
@@ -328,18 +325,13 @@
 
   // Place the graph using Scotch
   void partitionScotch() {
-<<<<<<< HEAD
-    idx_t nvtxs = (idx_t) graph->incoming()->numElems;
-=======
-
     // I dislike static mutexes as much as they next person, but
     // there is a problem with libscotch6 for Ubuntu, which does
     // not appear to be thread safe. There is a parser in there
     // somewhere which is not re-entrant.
     static std::mutex scotch_mutex;
 
-    idx_t nvtxs = (idx_t) graph->incoming->numElems;
->>>>>>> 8107f9db
+    idx_t nvtxs = (idx_t) graph->incoming()->numElems;
     idx_t nparts = (idx_t) (width * height);
 
     // If there are no vertices
