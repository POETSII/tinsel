// SPDX-License-Identifier: BSD-2-Clause
// Sequence data type

#ifndef _SEQ_H_
#define _SEQ_H_

#include <stdlib.h>
#include <assert.h>

template <class T> class Seq
{
  private:
    // Initialisation
    void init(int initialSize)
    {
      maxElems = initialSize;
      numElems = 0;
      elems    = new T[initialSize];
    }

  public:
    unsigned maxElems;
    unsigned numElems;
    T* elems;

    // Constructors
    Seq() { init(4096); }
    Seq(int initialSize) { init(initialSize); }

    // Copy constructor
    Seq(const Seq<T>& seq) {
      init(seq.maxElems);
      numElems = seq.numElems;
      for (int i = 0; i < seq.numElems; i++)
        elems[i] = seq.elems[i];
    }

    // Set capacity of sequence
    void setCapacity(int n) {
      maxElems = n;
      T* newElems = new T[maxElems];
<<<<<<< HEAD
      for (unsigned i = 0; i < std::min<unsigned>(n, numElems); i++)
=======
      for (int i = 0; i < std::min<int>(numElems,n); i++)
>>>>>>> 108841fb
        newElems[i] = elems[i];
      delete [] elems;
      elems = newElems;
    }

    // Extend size of sequence by N
    void extendBy(int n)
    {
<<<<<<< HEAD
      unsigned newNumElems = numElems + n;
      if (newNumElems > maxElems)
        setCapacity(newNumElems*2);
      assert(newNumElems <= maxElems);
=======
      int newNumElems = numElems + n;
      if (newNumElems > maxElems){
        setCapacity(newNumElems);
      }
>>>>>>> 108841fb
      numElems=newNumElems;
    }

    // Extend size of sequence by one
    void extend()
    {
      extendBy(1);
    }

    // Ensure space for a further N elements
    void ensureSpaceFor(unsigned n)
    {
      unsigned newNumElems = numElems + n;
      if (newNumElems > maxElems)
        setCapacity(newNumElems*2);
    }

    // Append
    void append(T x)
    {
      extend();
      elems[numElems-1] = x;
    }

    // Delete last element
    void deleteLast()
    {
      numElems--;
    }

    // Push
    void push(T x) { append(x); }

    // Pop
    T pop() {
      numElems--;
      return elems[numElems];
    }

    // Clear the sequence
    void clear()
    {
      numElems = 0;
    }

    // Is given value already in sequence?
<<<<<<< HEAD
    bool member(T x) {
      for (unsigned i = 0; i < numElems; i++)
=======
    bool member(T x) const {
      for (int i = 0; i < numElems; i++)
>>>>>>> 108841fb
        if (elems[i] == x) return true;
      return false;
    }

    // Insert element into sequence if not already present
    bool insert(T x) {
      bool alreadyPresent = member(x);
      if (!alreadyPresent) append(x);
      return !alreadyPresent;
    }

    // Remove an element from a sequence
    void remove(T x) {
      for (int i = 0; i < numElems; i++)
        if (elems[i] == x) {
          for (int j = i; j < numElems-1; j++)
            elems[j] = elems[j+1];
          numElems--;
          return;
        }
    }

    // Destructor
    ~Seq()
    {
      delete [] elems;
    }

    T *begin()
    { return numElems==0 ? 0 : elems; }

    const T *begin() const
    { return numElems==0 ? 0 : elems; }

    T *end()
    { return numElems==0 ? 0 : elems+numElems; }

    const T *end() const
    { return numElems==0 ? 0 : elems+numElems; }
};

// A small sequence is just a sequence with a small initial size
template <class T> class SmallSeq : public Seq<T> {
  public:
    SmallSeq() : Seq<T>(8) {};
};

#endif<|MERGE_RESOLUTION|>--- conflicted
+++ resolved
@@ -39,11 +39,7 @@
     void setCapacity(int n) {
       maxElems = n;
       T* newElems = new T[maxElems];
-<<<<<<< HEAD
-      for (unsigned i = 0; i < std::min<unsigned>(n, numElems); i++)
-=======
       for (int i = 0; i < std::min<int>(numElems,n); i++)
->>>>>>> 108841fb
         newElems[i] = elems[i];
       delete [] elems;
       elems = newElems;
@@ -52,17 +48,10 @@
     // Extend size of sequence by N
     void extendBy(int n)
     {
-<<<<<<< HEAD
-      unsigned newNumElems = numElems + n;
-      if (newNumElems > maxElems)
-        setCapacity(newNumElems*2);
-      assert(newNumElems <= maxElems);
-=======
       int newNumElems = numElems + n;
       if (newNumElems > maxElems){
         setCapacity(newNumElems);
       }
->>>>>>> 108841fb
       numElems=newNumElems;
     }
 
@@ -109,13 +98,8 @@
     }
 
     // Is given value already in sequence?
-<<<<<<< HEAD
-    bool member(T x) {
-      for (unsigned i = 0; i < numElems; i++)
-=======
     bool member(T x) const {
       for (int i = 0; i < numElems; i++)
->>>>>>> 108841fb
         if (elems[i] == x) return true;
       return false;
     }
